use crate::error::Error;
use crate::ignore_block::IgnoreBlocks;
use crate::token::Tokenizer;
use regex::Regex;

pub mod assign;
pub mod close;
pub mod decision;
pub mod glacier;
pub mod nominate;
pub mod note;
pub mod ping;
pub mod prioritize;
pub mod relabel;
pub mod second;
pub mod shortcut;
pub mod transfer;

#[derive(Debug, PartialEq)]
pub enum Command<'a> {
    Relabel(Result<relabel::RelabelCommand, Error<'a>>),
    Assign(Result<assign::AssignCommand, Error<'a>>),
    Ping(Result<ping::PingCommand, Error<'a>>),
    Nominate(Result<nominate::NominateCommand, Error<'a>>),
    Prioritize(Result<prioritize::PrioritizeCommand, Error<'a>>),
    Second(Result<second::SecondCommand, Error<'a>>),
    Glacier(Result<glacier::GlacierCommand, Error<'a>>),
    Shortcut(Result<shortcut::ShortcutCommand, Error<'a>>),
    Close(Result<close::CloseCommand, Error<'a>>),
    Note(Result<note::NoteCommand, Error<'a>>),
<<<<<<< HEAD
    Decision(Result<decision::DecisionCommand, Error<'a>>),
=======
    Transfer(Result<transfer::TransferCommand, Error<'a>>),
>>>>>>> da0d5acd
}

#[derive(Debug)]
pub struct Input<'a> {
    all: &'a str,
    parsed: usize,
    ignore: IgnoreBlocks,
    /// A pattern for finding the start of a command based on the name of the
    /// configured bots.
    bot_re: Regex,
}

fn parse_single_command<'a, T, F, M>(
    parse: F,
    mapper: M,
    tokenizer: &Tokenizer<'a>,
) -> Option<(Tokenizer<'a>, Command<'a>)>
where
    F: FnOnce(&mut Tokenizer<'a>) -> Result<Option<T>, Error<'a>>,
    M: FnOnce(Result<T, Error<'a>>) -> Command<'a>,
    T: std::fmt::Debug,
{
    let mut tok = tokenizer.clone();
    let res = parse(&mut tok);
    log::info!("parsed {:?} command: {:?}", std::any::type_name::<T>(), res);
    match res {
        Ok(None) => None,
        Ok(Some(v)) => Some((tok, mapper(Ok(v)))),
        Err(err) => Some((tok, mapper(Err(err)))),
    }
}

impl<'a> Input<'a> {
    pub fn new(input: &'a str, bot: Vec<&'a str>) -> Input<'a> {
        let bots: Vec<_> = bot.iter().map(|bot| format!(r"(?:@{bot}\b)")).collect();
        let bot_re = Regex::new(&format!(
            r#"(?i)(?P<review>\br\?)|{bots}"#,
            bots = bots.join("|")
        ))
        .unwrap();
        Input {
            all: input,
            parsed: 0,
            ignore: IgnoreBlocks::new(input),
            bot_re,
        }
    }

    fn parse_command(&mut self) -> Option<Command<'a>> {
        let tok = Tokenizer::new(&self.all[self.parsed..]);
        log::info!("identified potential command");

        let mut success = vec![];

        let original_tokenizer = tok.clone();

        success.extend(parse_single_command(
            relabel::RelabelCommand::parse,
            Command::Relabel,
            &original_tokenizer,
        ));
        success.extend(parse_single_command(
            assign::AssignCommand::parse,
            Command::Assign,
            &original_tokenizer,
        ));
        success.extend(parse_single_command(
            note::NoteCommand::parse,
            Command::Note,
            &original_tokenizer,
        ));
        success.extend(parse_single_command(
            ping::PingCommand::parse,
            Command::Ping,
            &original_tokenizer,
        ));
        success.extend(parse_single_command(
            nominate::NominateCommand::parse,
            Command::Nominate,
            &original_tokenizer,
        ));
        success.extend(parse_single_command(
            prioritize::PrioritizeCommand::parse,
            Command::Prioritize,
            &original_tokenizer,
        ));
        success.extend(parse_single_command(
            second::SecondCommand::parse,
            Command::Second,
            &original_tokenizer,
        ));
        success.extend(parse_single_command(
            glacier::GlacierCommand::parse,
            Command::Glacier,
            &original_tokenizer,
        ));
        success.extend(parse_single_command(
            shortcut::ShortcutCommand::parse,
            Command::Shortcut,
            &original_tokenizer,
        ));
        success.extend(parse_single_command(
            close::CloseCommand::parse,
            Command::Close,
            &original_tokenizer,
        ));
        success.extend(parse_single_command(
<<<<<<< HEAD
            decision::DecisionCommand::parse,
            Command::Decision,
=======
            transfer::TransferCommand::parse,
            Command::Transfer,
>>>>>>> da0d5acd
            &original_tokenizer,
        ));

        if success.len() > 1 {
            panic!(
                "succeeded parsing {:?} to multiple commands: {:?}",
                &self.all[self.parsed..],
                success
            );
        }

        let (mut tok, c) = success.pop()?;
        // if we errored out while parsing the command do not move the input forwards
        if c.is_ok() {
            self.parsed += tok.position();
        }
        Some(c)
    }

    /// Parses command for `r?`
    fn parse_review(&mut self) -> Option<Command<'a>> {
        let tok = Tokenizer::new(&self.all[self.parsed..]);
        match parse_single_command(assign::AssignCommand::parse_review, Command::Assign, &tok) {
            Some((mut tok, command)) => {
                self.parsed += tok.position();
                Some(command)
            }
            None => {
                log::warn!("expected r? parser to return something: {:?}", self.all);
                None
            }
        }
    }
}

impl<'a> Iterator for Input<'a> {
    type Item = Command<'a>;

    fn next(&mut self) -> Option<Command<'a>> {
        loop {
            let caps = self.bot_re.captures(&self.all[self.parsed..])?;
            let m = caps.get(0).unwrap();
            if self
                .ignore
                .overlaps_ignore((self.parsed + m.start())..(self.parsed + m.end()))
                .is_some()
            {
                log::info!("command overlaps ignored block; ignore: {:?}", self.ignore);
                self.parsed += m.end();
                continue;
            }

            self.parsed += m.end();
            if caps.name("review").is_some() {
                if let Some(command) = self.parse_review() {
                    return Some(command);
                }
            } else if let Some(command) = self.parse_command() {
                return Some(command);
            }
        }
    }
}

impl<'a> Command<'a> {
    pub fn is_ok(&self) -> bool {
        match self {
            Command::Relabel(r) => r.is_ok(),
            Command::Assign(r) => r.is_ok(),
            Command::Ping(r) => r.is_ok(),
            Command::Nominate(r) => r.is_ok(),
            Command::Prioritize(r) => r.is_ok(),
            Command::Second(r) => r.is_ok(),
            Command::Glacier(r) => r.is_ok(),
            Command::Shortcut(r) => r.is_ok(),
            Command::Close(r) => r.is_ok(),
            Command::Note(r) => r.is_ok(),
<<<<<<< HEAD
            Command::Decision(r) => r.is_ok(),
=======
            Command::Transfer(r) => r.is_ok(),
>>>>>>> da0d5acd
        }
    }

    pub fn is_err(&self) -> bool {
        !self.is_ok()
    }
}

#[test]
fn errors_outside_command_are_fine() {
    let input = "haha\" unterminated quotes @bot labels +bug. Terminating after the command";
    let mut input = Input::new(input, vec!["bot"]);
    assert!(input.next().unwrap().is_ok());
}

#[test]
fn code_1() {
    let input = "`@bot modify label: +bug.`";
    let mut input = Input::new(input, vec!["bot"]);
    assert!(input.next().is_none());
}

#[test]
fn code_2() {
    let input = "```
    @bot modify labels: +bug.
    ```";
    let mut input = Input::new(input, vec!["bot"]);
    assert!(input.next().is_none());
}

#[test]
fn resumes_after_code() {
    // Handles a command after an ignored block.
    let input = "```
@bot modify labels: +bug.
```

@bot claim
    ";
    let mut input = Input::new(input, vec!["bot"]);
    assert!(matches!(input.next(), Some(Command::Assign(Ok(_)))));
    assert_eq!(input.next(), None);
}

#[test]
fn edit_1() {
    let input_old = "@bot modify labels: +bug.";
    let mut input_old = Input::new(input_old, vec!["bot"]);
    let input_new = "Adding labels: @bot modify label +bug. some other text";
    let mut input_new = Input::new(input_new, vec!["bot"]);
    assert_eq!(input_old.next(), input_new.next());
}

#[test]
fn edit_2() {
    let input_old = "@bot label bug.";
    let mut input_old = Input::new(input_old, vec!["bot"]);
    let input_new = "@bot modify labels to: +bug.";
    let mut input_new = Input::new(input_new, vec!["bot"]);
    assert_eq!(input_old.next(), input_new.next());
}

#[test]
fn move_input_along() {
    let input = "@bot labels: +bug. Afterwards, delete the world.";
    let mut input = Input::new(input, vec!["bot"]);
    assert!(input.next().unwrap().is_ok());
    assert_eq!(&input.all[input.parsed..], " Afterwards, delete the world.");
}

#[test]
fn move_input_along_1() {
    let input = "@bot modify labels\": +bug. Afterwards, delete the world.";
    let mut input = Input::new(input, vec!["bot"]);
    assert!(input.next().unwrap().is_err());
    // don't move input along if parsing the command fails
    assert_eq!(&input.all[..input.parsed], "@bot");
}

#[test]
fn multiname() {
    let input = "@rustbot label to: +bug. Afterwards, delete the world. @triagebot prioritize";
    let mut input = Input::new(input, vec!["triagebot", "rustbot"]);
    assert!(dbg!(input.next().unwrap()).is_ok());
    assert_eq!(
        &input.all[input.parsed..],
        " Afterwards, delete the world. @triagebot prioritize"
    );
    assert!(input.next().unwrap().is_ok());
    assert!(input.next().is_none());
}

#[test]
fn review_commands() {
    for (input, name) in [
        ("r? @octocat", "octocat"),
        ("r? octocat", "octocat"),
        ("R? @octocat", "octocat"),
        ("can I r? someone?", "someone"),
        ("Please r? @octocat can you review?", "octocat"),
        ("r? rust-lang/compiler", "rust-lang/compiler"),
        ("r? @D--a--s-h", "D--a--s-h"),
    ] {
        let mut input = Input::new(input, vec!["bot"]);
        assert_eq!(
            input.next(),
            Some(Command::Assign(Ok(assign::AssignCommand::ReviewName {
                name: name.to_string()
            })))
        );
        assert_eq!(input.next(), None);
    }
}

#[test]
fn review_errors() {
    use std::error::Error;
    for input in ["r?", "r? @", "r? @ user", "r?:user", "r?! @foo", "r?\nline"] {
        let mut input = Input::new(input, vec!["bot"]);
        let err = match input.next() {
            Some(Command::Assign(Err(err))) => err,
            c => panic!("unexpected {:?}", c),
        };
        assert_eq!(
            err.source().unwrap().downcast_ref(),
            Some(&assign::ParseError::NoUser)
        );
        assert_eq!(input.next(), None);
    }
}

#[test]
fn review_ignored() {
    // Checks for things that shouldn't be detected.
    for input in ["r", "reviewer? abc", "r foo"] {
        let mut input = Input::new(input, vec!["bot"]);
        assert_eq!(input.next(), None);
    }
}<|MERGE_RESOLUTION|>--- conflicted
+++ resolved
@@ -28,11 +28,8 @@
     Shortcut(Result<shortcut::ShortcutCommand, Error<'a>>),
     Close(Result<close::CloseCommand, Error<'a>>),
     Note(Result<note::NoteCommand, Error<'a>>),
-<<<<<<< HEAD
+    Transfer(Result<transfer::TransferCommand, Error<'a>>),
     Decision(Result<decision::DecisionCommand, Error<'a>>),
-=======
-    Transfer(Result<transfer::TransferCommand, Error<'a>>),
->>>>>>> da0d5acd
 }
 
 #[derive(Debug)]
@@ -140,13 +137,13 @@
             &original_tokenizer,
         ));
         success.extend(parse_single_command(
-<<<<<<< HEAD
+            transfer::TransferCommand::parse,
+            Command::Transfer,
+            &original_tokenizer,
+        ));
+        success.extend(parse_single_command(
             decision::DecisionCommand::parse,
             Command::Decision,
-=======
-            transfer::TransferCommand::parse,
-            Command::Transfer,
->>>>>>> da0d5acd
             &original_tokenizer,
         ));
 
@@ -224,11 +221,8 @@
             Command::Shortcut(r) => r.is_ok(),
             Command::Close(r) => r.is_ok(),
             Command::Note(r) => r.is_ok(),
-<<<<<<< HEAD
+            Command::Transfer(r) => r.is_ok(),
             Command::Decision(r) => r.is_ok(),
-=======
-            Command::Transfer(r) => r.is_ok(),
->>>>>>> da0d5acd
         }
     }
 

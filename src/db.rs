use crate::{db::jobs::*, handlers::Context, jobs::jobs};
use anyhow::Context as _;
use chrono::Utc;
use native_tls::{Certificate, TlsConnector};
use postgres_native_tls::MakeTlsConnector;
use std::sync::{Arc, Mutex};
use tokio::sync::{OwnedSemaphorePermit, Semaphore};
use tokio_postgres::Client as DbClient;

pub mod issue_data;
pub mod issue_decision_state;
pub mod jobs;
pub mod notifications;
pub mod rustc_commits;

const CERT_URL: &str = "https://truststore.pki.rds.amazonaws.com/global/global-bundle.pem";

lazy_static::lazy_static! {
    static ref CERTIFICATE_PEMS: Vec<u8> = {
        let client = reqwest::blocking::Client::new();
        let resp = client
            .get(CERT_URL)
            .send()
            .expect("failed to get RDS cert");
         resp.bytes().expect("failed to get RDS cert body").to_vec()
    };
}

pub struct ClientPool {
    connections: Arc<Mutex<Vec<tokio_postgres::Client>>>,
    permits: Arc<Semaphore>,
}

pub struct PooledClient {
    client: Option<tokio_postgres::Client>,
    #[allow(unused)] // only used for drop impl
    permit: OwnedSemaphorePermit,
    pool: Arc<Mutex<Vec<tokio_postgres::Client>>>,
}

impl Drop for PooledClient {
    fn drop(&mut self) {
        let mut clients = self.pool.lock().unwrap_or_else(|e| e.into_inner());
        clients.push(self.client.take().unwrap());
    }
}

impl std::ops::Deref for PooledClient {
    type Target = tokio_postgres::Client;

    fn deref(&self) -> &Self::Target {
        self.client.as_ref().unwrap()
    }
}

impl std::ops::DerefMut for PooledClient {
    fn deref_mut(&mut self) -> &mut Self::Target {
        self.client.as_mut().unwrap()
    }
}

impl ClientPool {
    pub fn new() -> ClientPool {
        ClientPool {
            connections: Arc::new(Mutex::new(Vec::with_capacity(16))),
            permits: Arc::new(Semaphore::new(16)),
        }
    }

    pub async fn get(&self) -> PooledClient {
        let permit = self.permits.clone().acquire_owned().await.unwrap();
        {
            let mut slots = self.connections.lock().unwrap_or_else(|e| e.into_inner());
            // Pop connections until we hit a non-closed connection (or there are no
            // "possibly open" connections left).
            while let Some(c) = slots.pop() {
                if !c.is_closed() {
                    return PooledClient {
                        client: Some(c),
                        permit,
                        pool: self.connections.clone(),
                    };
                }
            }
        }

        PooledClient {
            client: Some(make_client().await.unwrap()),
            permit,
            pool: self.connections.clone(),
        }
    }
}

async fn make_client() -> anyhow::Result<tokio_postgres::Client> {
    let db_url = std::env::var("DATABASE_URL").expect("needs DATABASE_URL");
    if db_url.contains("rds.amazonaws.com") {
        let mut builder = TlsConnector::builder();
        for cert in make_certificates() {
            builder.add_root_certificate(cert);
        }
        let connector = builder.build().context("built TlsConnector")?;
        let connector = MakeTlsConnector::new(connector);

        let (db_client, connection) = match tokio_postgres::connect(&db_url, connector).await {
            Ok(v) => v,
            Err(e) => {
                anyhow::bail!("failed to connect to DB: {}", e);
            }
        };
        tokio::task::spawn(async move {
            if let Err(e) = connection.await {
                eprintln!("database connection error: {}", e);
            }
        });

        Ok(db_client)
    } else {
        eprintln!("Warning: Non-TLS connection to non-RDS DB");
        let (db_client, connection) =
            match tokio_postgres::connect(&db_url, tokio_postgres::NoTls).await {
                Ok(v) => v,
                Err(e) => {
                    anyhow::bail!("failed to connect to DB: {}", e);
                }
            };
        tokio::spawn(async move {
            if let Err(e) = connection.await {
                eprintln!("database connection error: {}", e);
            }
        });

        Ok(db_client)
    }
}

fn make_certificates() -> Vec<Certificate> {
    use x509_cert::der::pem::LineEnding;
    use x509_cert::der::EncodePem;

    let certs = x509_cert::Certificate::load_pem_chain(&CERTIFICATE_PEMS[..]).unwrap();
    certs
        .into_iter()
        .map(|cert| Certificate::from_pem(cert.to_pem(LineEnding::LF).unwrap().as_bytes()).unwrap())
        .collect()
}

// Makes sure we successfully parse the RDS certificates and load them into native-tls compatible
// format.
#[test]
fn cert() {
    make_certificates();
}

pub async fn run_migrations(client: &DbClient) -> anyhow::Result<()> {
    client
        .execute(
            "CREATE TABLE IF NOT EXISTS database_versions (
                zero INTEGER PRIMARY KEY,
                migration_counter INTEGER
            );",
            &[],
        )
        .await
        .context("creating database versioning table")?;

    client
        .execute(
            "INSERT INTO database_versions (zero, migration_counter)
        VALUES (0, 0)
        ON CONFLICT DO NOTHING",
            &[],
        )
        .await
        .context("inserting initial database_versions")?;

    let migration_idx: i32 = client
        .query_one("SELECT migration_counter FROM database_versions", &[])
        .await
        .context("getting migration counter")?
        .get(0);
    let migration_idx = migration_idx as usize;

    for (idx, migration) in MIGRATIONS.iter().enumerate() {
        if idx >= migration_idx {
            client
                .execute(*migration, &[])
                .await
                .with_context(|| format!("executing {}th migration", idx))?;
            client
                .execute(
                    "UPDATE database_versions SET migration_counter = $1",
                    &[&(idx as i32 + 1)],
                )
                .await
                .with_context(|| format!("updating migration counter to {}", idx))?;
        }
    }

    Ok(())
}

pub async fn schedule_jobs(db: &DbClient, jobs: Vec<JobSchedule>) -> anyhow::Result<()> {
    for job in jobs {
        let mut upcoming = job.schedule.upcoming(Utc).take(1);

        if let Some(scheduled_at) = upcoming.next() {
            schedule_job(db, job.name, job.metadata, scheduled_at).await?;
        }
    }

    Ok(())
}

pub async fn schedule_job(
    db: &DbClient,
    job_name: &str,
    job_metadata: serde_json::Value,
    when: chrono::DateTime<Utc>,
) -> anyhow::Result<()> {
    let all_jobs = jobs();
    if !all_jobs.iter().any(|j| j.name() == job_name) {
        anyhow::bail!("Job {} does not exist in the current job list.", job_name);
    }

    if let Err(_) = get_job_by_name_and_scheduled_at(&db, job_name, &when).await {
        // mean there's no job already in the db with that name and scheduled_at
        insert_job(&db, job_name, &when, &job_metadata).await?;
    }

    Ok(())
}

pub async fn run_scheduled_jobs(ctx: &Context, db: &DbClient) -> anyhow::Result<()> {
    let jobs = get_jobs_to_execute(&db).await.unwrap();
    tracing::trace!("jobs to execute: {:#?}", jobs);

    for job in jobs.iter() {
        update_job_executed_at(&db, &job.id).await?;

        match handle_job(&ctx, &job.name, &job.metadata).await {
            Ok(_) => {
                tracing::trace!("job successfully executed (id={})", job.id);
                delete_job(&db, &job.id).await?;
            }
            Err(e) => {
                tracing::error!("job failed on execution (id={:?}, error={:?})", job.id, e);
                update_job_error_message(&db, &job.id, &e.to_string()).await?;
            }
        }
    }

    Ok(())
}

// Try to handle a specific job
async fn handle_job(
    ctx: &Context,
    name: &String,
    metadata: &serde_json::Value,
) -> anyhow::Result<()> {
    for job in jobs() {
        if &job.name() == &name {
            return job.run(ctx, metadata).await;
        }
    }
    tracing::trace!(
        "handle_job fell into default case: (name={:?}, metadata={:?})",
        name,
        metadata
    );

    Ok(())
}

// Important notes when adding migrations:
// - Each DB change is an element in this array and must be a single SQL instruction
// - The total # of items in this array must be equal to the value of `database_versions.migration_counter`
static MIGRATIONS: &[&str] = &[
    "
CREATE TABLE notifications (
    notification_id BIGSERIAL PRIMARY KEY,
    user_id BIGINT,
    origin_url TEXT NOT NULL,
    origin_html TEXT,
    time TIMESTAMP WITH TIME ZONE
);
",
    "
CREATE TABLE users (
    user_id BIGINT PRIMARY KEY,
    username TEXT NOT NULL
);
",
    "ALTER TABLE notifications ADD COLUMN short_description TEXT;",
    "ALTER TABLE notifications ADD COLUMN team_name TEXT;",
    "ALTER TABLE notifications ADD COLUMN idx INTEGER;",
    "ALTER TABLE notifications ADD COLUMN metadata TEXT;",
    "
CREATE TABLE rustc_commits (
    sha TEXT PRIMARY KEY,
    parent_sha TEXT NOT NULL,
    time TIMESTAMP WITH TIME ZONE
);
",
    "ALTER TABLE rustc_commits ADD COLUMN pr INTEGER;",
    "
CREATE TABLE issue_data (
    repo TEXT,
    issue_number INTEGER,
    key TEXT,
    data JSONB,
    PRIMARY KEY (repo, issue_number, key)
);
",
    "
CREATE TABLE jobs (
    id UUID DEFAULT gen_random_uuid() PRIMARY KEY,
    name TEXT NOT NULL,
    scheduled_at TIMESTAMP WITH TIME ZONE NOT NULL,
    metadata JSONB,
    executed_at TIMESTAMP WITH TIME ZONE,
    error_message TEXT
);
",
    "
CREATE UNIQUE INDEX jobs_name_scheduled_at_unique_index
    ON jobs (
        name, scheduled_at
    );
",
    "
CREATE table review_prefs (
    id UUID DEFAULT gen_random_uuid() PRIMARY KEY,
    user_id BIGINT REFERENCES users(user_id),
    assigned_prs INT[] NOT NULL DEFAULT array[]::INT[]
);",
    "
<<<<<<< HEAD
CREATE EXTENSION intarray;
CREATE UNIQUE INDEX review_prefs_user_id ON review_prefs(user_id);
",
    "
CREATE TYPE reversibility AS ENUM ('reversible', 'irreversible');
",
    "
CREATE TYPE resolution AS ENUM ('hold', 'merge');
",
    "CREATE TABLE issue_decision_state (
    issue_id BIGINT PRIMARY KEY,
    initiator TEXT NOT NULL,
    start_date TIMESTAMP WITH TIME ZONE NOT NULL,
    end_date TIMESTAMP WITH TIME ZONE NOT NULL,
    current JSONB NOT NULL,
    history JSONB,
    reversibility reversibility NOT NULL DEFAULT 'reversible',
    resolution resolution NOT NULL DEFAULT 'merge'
);",
=======
CREATE EXTENSION IF NOT EXISTS intarray;",
    "
CREATE UNIQUE INDEX IF NOT EXISTS review_prefs_user_id ON review_prefs(user_id);
 ",
>>>>>>> ce4a18e8
];<|MERGE_RESOLUTION|>--- conflicted
+++ resolved
@@ -336,7 +336,6 @@
     assigned_prs INT[] NOT NULL DEFAULT array[]::INT[]
 );",
     "
-<<<<<<< HEAD
 CREATE EXTENSION intarray;
 CREATE UNIQUE INDEX review_prefs_user_id ON review_prefs(user_id);
 ",
@@ -356,10 +355,4 @@
     reversibility reversibility NOT NULL DEFAULT 'reversible',
     resolution resolution NOT NULL DEFAULT 'merge'
 );",
-=======
-CREATE EXTENSION IF NOT EXISTS intarray;",
-    "
-CREATE UNIQUE INDEX IF NOT EXISTS review_prefs_user_id ON review_prefs(user_id);
- ",
->>>>>>> ce4a18e8
 ];
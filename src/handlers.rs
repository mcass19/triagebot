--- conflicted
+++ resolved
@@ -26,11 +26,8 @@
 mod assign;
 mod autolabel;
 mod close;
-<<<<<<< HEAD
 mod decision;
-=======
 pub mod docs_update;
->>>>>>> a372837c
 mod github_releases;
 mod glacier;
 pub mod jobs;
